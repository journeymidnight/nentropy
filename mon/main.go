/*
 * Copyright (C) 2017 Dgraph Labs, Inc. and Contributors
 *
 * This program is free software: you can redistribute it and/or modify
 * it under the terms of the GNU Affero General Public License as published by
 * the Free Software Foundation, either version 3 of the License, or
 * (at your option) any later version.
 *
 * This program is distributed in the hope that it will be useful,
 * but WITHOUT ANY WARRANTY; without even the implied warranty of
 * MERCHANTABILITY or FITNESS FOR A PARTICULAR PURPOSE.  See the
 * GNU Affero General Public License for more details.
 *
 * You should have received a copy of the GNU Affero General Public License
 * along with this program.  If not, see <http://www.gnu.org/licenses/>.
 */

package main

import (
	"math/rand"
	"os"
	"os/signal"
	"syscall"
	"time"

	"google.golang.org/grpc"

	"fmt"
<<<<<<< HEAD
	"github.com/journeymidnight/badger"
	"github.com/journeymidnight/badger/options"
=======
>>>>>>> eda81898
	"github.com/journeymidnight/nentropy/helper"
	"github.com/journeymidnight/nentropy/log"
	"github.com/journeymidnight/nentropy/memberlist"
	"github.com/journeymidnight/nentropy/storage/engine"
	"net"
	"strings"
)

var (
	logger *log.Logger
	cfg    *Config

	eng engine.Engine
)

func getMonDataDir() (string, error) {
	dir, err := helper.GetDataDir(config.BaseDir, config.RaftId, true)
	if err != nil {
		return "", err
	}
	return dir + "/sys-data", nil
}

func initStorage() {
	dir, err := getMonDataDir()
	if err != nil {
		helper.Fatal("Error creating data dir! err:", err)
	}
	opt := engine.KVOpt{Dir: dir}
	eng, err = engine.NewBadgerDB(&opt)
	helper.Checkf(err, "Error while creating badger KV WAL store")
}

func disposeStorage() {
	eng.Close()
}

func newGrpcServer() *grpc.Server {
	var opts []grpc.ServerOption
	// By default Go GRPC traces all requests.
	// grpc.EnableTracing = false
	return grpc.NewServer(opts...)
}

func getIpAndPort(mons string, id int) (string, string, []string) {
	myAddr := ""
	peers := strings.Split(mons, ",")
	for i, v := range peers {
		if (i + 1) == id {
			myAddr = v
		}
	}
	if myAddr == "" {
		panic("Cannot parse my addr.")
	}
	s := strings.Split(myAddr, ":")
	if len(s) != 2 {
		panic("No ip or port for myself")
	}
	return s[0], s[1], peers
}

func main() {
	rand.Seed(time.Now().UnixNano())

	cfg = MakeConfig()
	logger = helper.Logger

	ip, port, peers := getIpAndPort(cfg.Monitors, int(cfg.RaftId))
	helper.Println(5, "ip:", ip, " port:", port, " peers:", peers)
	initStorage()
	defer disposeStorage()

	grpcSrv := newGrpcServer()

	go StartRaftNodes(eng, grpcSrv, peers, ip+":"+port)

	helper.Println(5, "raftid, advertiseaddr", cfg.RaftId, cfg.AdvertiseAddr)
	memberlist.Init(true, false, cfg.RaftId, cfg.AdvertiseAddr, cfg.MemberBindPort, logger.Logger, cfg.JoinMemberAddr)
	memberlist.SetNotifyFunc(NotifyMemberEvent)

	runServer(grpcSrv)

	laddr := "0.0.0.0"
	ln, err := net.Listen("tcp", fmt.Sprintf("%s:%s", laddr, port))
	if err != nil {
		helper.Fatalf("While running server: %v", err)
		return
	}
	go grpcSrv.Serve(ln)

	// setup shutdown os signal handler
	sdCh := make(chan os.Signal, 3)
	defer close(sdCh)
	// sigint : Ctrl-C, sigquit : Ctrl-\ (backslash), sigterm : kill command.
	signal.Notify(sdCh, os.Interrupt, syscall.SIGINT, syscall.SIGQUIT, syscall.SIGTERM)
	for {
		select {
		case _, ok := <-sdCh:
			if !ok {
				return
			}
			os.Exit(1) // temporarily add
		}
	}
}<|MERGE_RESOLUTION|>--- conflicted
+++ resolved
@@ -18,26 +18,19 @@
 package main
 
 import (
-	"math/rand"
-	"os"
-	"os/signal"
-	"syscall"
-	"time"
-
-	"google.golang.org/grpc"
-
 	"fmt"
-<<<<<<< HEAD
-	"github.com/journeymidnight/badger"
-	"github.com/journeymidnight/badger/options"
-=======
->>>>>>> eda81898
 	"github.com/journeymidnight/nentropy/helper"
 	"github.com/journeymidnight/nentropy/log"
 	"github.com/journeymidnight/nentropy/memberlist"
 	"github.com/journeymidnight/nentropy/storage/engine"
+	"google.golang.org/grpc"
+	"math/rand"
 	"net"
+	"os"
+	"os/signal"
 	"strings"
+	"syscall"
+	"time"
 )
 
 var (
