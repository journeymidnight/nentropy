/*
 * Copyright (C) 2017 Dgraph Labs, Inc. and Contributors
 *
 * This program is free software: you can redistribute it and/or modify
 * it under the terms of the GNU Affero General Public License as published by
 * the Free Software Foundation, either version 3 of the License, or
 * (at your option) any later version.
 *
 * This program is distributed in the hope that it will be useful,
 * but WITHOUT ANY WARRANTY; without even the implied warranty of
 * MERCHANTABILITY or FITNESS FOR A PARTICULAR PURPOSE.  See the
 * GNU Affero General Public License for more details.
 *
 * You should have received a copy of the GNU Affero General Public License
 * along with this program.  If not, see <http://www.gnu.org/licenses/>.
 */

package main

import (
	"encoding/binary"
	"sync"

	"golang.org/x/net/context"

	"fmt"
	"github.com/coreos/etcd/raft/raftpb"
	"github.com/dgraph-io/badger"
	"github.com/journeymidnight/nentropy/helper"
	"github.com/journeymidnight/nentropy/memberlist"
	"github.com/journeymidnight/nentropy/protos"
	"github.com/journeymidnight/nentropy/raftwal"
	"github.com/journeymidnight/nentropy/consistent"
	"google.golang.org/grpc"
	"net"
	"strings"
	"time"
)

type cluster struct {
	ctx       context.Context
	cancel    context.CancelFunc
	wal       *raftwal.Wal
	node      *node
	myAddr    string
	peersAddr []string // raft peer URLs
	osdMap    protos.OsdMap
	poolMap   protos.PoolMap
	pgMaps    protos.PgMaps
<<<<<<< HEAD
=======
	hashRing  *consistent.Consistent
	// kvstore store key and values
	kvStore *kvstore
>>>>>>> f0a80814
}

// grpcRaftNode struct implements the gRPC server interface.
type grpcRaftNode struct {
	sync.Mutex
}

var (
	raftRpcServer *grpc.Server
)

var clus *cluster

func getCluster() *cluster {
	return clus
}

func (c *cluster) Node() *node {
	if c.node != nil {
		return c.node
	}
	return nil
}

// Peer returns node(raft) id of the peer of given nodeid of given group
func (c *cluster) Peer(nodeId uint64) (uint64, bool) {

	for idx := range c.node.peersAddr {
		if uint64(idx+1) != nodeId {
			return uint64(idx + 1), true
		}
	}
	return 0, false
}

var (
	errNoNode = fmt.Errorf("No node has been set up yet")
)

func handleCommittedMsg(userData []byte) error {
	// We derive the schema here if it's not present
	// Since raft committed logs are serialized, we can derive
	// schema here without any locking
	proposal := &protos.Proposal{}
	if err := proposal.Unmarshal(userData); err != nil {
		helper.Logger.Fatalf(0, "Unable to unmarshal proposal: %v %q\n", err, userData)
	}

	data := string(proposal.Data)
	if &data != nil {
		if proposal.Type == protos.Proposal_DATA_TYPE_DATA_NODE_MAP {
			var osdMap protos.OsdMap
			if err := osdMap.Unmarshal(proposal.Data); err != nil {
				helper.Check(err)
			}
			getCluster().osdMap = osdMap
		}

	}
	return nil
}

func applyMessage(ctx context.Context, msg raftpb.Message) error {
	var rc protos.RaftContext
	helper.Check(rc.Unmarshal(msg.Context))
	node := clus.Node()
	if node == nil {
		// Maybe we went down, went back up, reconnected, and got an RPC
		// message before we set up Raft?
		return errNoNode
	}
	node.Connect(msg.From, rc.Addr)

	c := make(chan error, 1)
	go func() { c <- node.Step(ctx, msg) }()

	select {
	case <-ctx.Done():
		return ctx.Err()
	case err := <-c:
		return err
	}
}

func (w *grpcRaftNode) RaftMessage(ctx context.Context, query *protos.Payload) (*protos.Payload, error) {
	if ctx.Err() != nil {
		return &protos.Payload{}, ctx.Err()
	}

	for idx := 0; idx < len(query.Data); {
		helper.AssertTruef(len(query.Data[idx:]) >= 4,
			"Slice left of size: %v. Expected at least 4.", len(query.Data[idx:]))

		sz := int(binary.LittleEndian.Uint32(query.Data[idx : idx+4]))
		idx += 4
		msg := raftpb.Message{}
		if idx+sz > len(query.Data) {
			return &protos.Payload{}, helper.Errorf(
				"Invalid query. Specified size %v overflows slice [%v,%v)\n",
				sz, idx, len(query.Data))
		}
		if err := msg.Unmarshal(query.Data[idx : idx+sz]); err != nil {
			helper.Check(err)
		}
		if msg.Type != raftpb.MsgHeartbeat && msg.Type != raftpb.MsgHeartbeatResp {
			helper.Logger.Printf(10, "RECEIVED: %v %v-->%v\n", msg.Type, msg.From, msg.To)
		}
		if err := applyMessage(ctx, msg); err != nil {
			return &protos.Payload{}, err
		}
		idx += sz
	}
	// fmt.Printf("Got %d messages\n", count)
	return &protos.Payload{}, nil
}

func (w *grpcRaftNode) JoinCluster(ctx context.Context, rc *protos.RaftContext) (*protos.Payload, error) {
	if ctx.Err() != nil {
		return &protos.Payload{}, ctx.Err()
	}

	// TODO:
	// Check the node if it is exist

	node := clus.Node()
	if node == nil {
		return &protos.Payload{}, nil
	}
	helper.Logger.Println(10, "JoinCluster: id:", rc.Id, "Addr:", rc.Addr)
	node.Connect(rc.Id, rc.Addr)
	helper.Logger.Println(10, "after connection")

	c := make(chan error, 1)
	go func() { c <- node.AddToCluster(ctx, rc.Id) }()

	select {
	case <-ctx.Done():
		return &protos.Payload{}, ctx.Err()
	case err := <-c:
		return &protos.Payload{}, err
	}
}

// Hello rpc call is used to check connection with other workers after mon
// tcp server for this instance starts.
func (w *grpcRaftNode) Echo(ctx context.Context, in *protos.Payload) (*protos.Payload, error) {
	return &protos.Payload{Data: in.Data}, nil
}

// StartRaftNodes will read the WAL dir, create the RAFT cluster,
// and either start or restart RAFT nodes.
// This function triggers RAFT nodes to be created, and is the entrance to the RAFT
// world from main.go.
func StartRaftNodes(walStore *badger.KV) {
	clus = new(cluster)
	clus.ctx, clus.cancel = context.WithCancel(context.Background())

	clus.wal = raftwal.Init(walStore, Config.RaftId)

	var wg sync.WaitGroup

	mons := strings.Split(Config.Monitors, ",")
	for _, mon := range mons {
		if strings.Contains(mon, ":") {
			clus.peersAddr = append(clus.peersAddr, mon)
		} else {
			clus.peersAddr = append(clus.peersAddr, fmt.Sprintf("%s:%d", mon, Config.MonPort))
		}
	}
	for i, v := range mons {
		if uint64(i+1) == Config.RaftId {
			clus.myAddr = v
		}
	}
	node := newNode(Config.RaftId, clus.myAddr)
	if clus.node != nil {
		helper.AssertTruef(false, "Didn't expect a node in RAFT group mapping: %v", 0)
	}
	clus.node = node

	node.peersAddr = mons
	wg.Add(1)
	go func() {
		defer wg.Done()
		node.InitAndStartNode(clus.wal)
	}()

	wg.Wait()
}

// RunServer initializes a tcp server on port which listens to requests from
// other workers for internal communication.
func RunServer() {
	laddr := "0.0.0.0"
	var err error
	ln, err := net.Listen("tcp", fmt.Sprintf("%s:%d", laddr, Config.MonPort))
	if err != nil {
		helper.Logger.Fatalf(0, "While running server: %v", err)
		return
	}
	helper.Logger.Printf(0, "Worker listening at address: %v", ln.Addr())
	raftRpcServer = grpc.NewServer()
	protos.RegisterRaftNodeServer(raftRpcServer, &grpcRaftNode{})
	go raftRpcServer.Serve(ln)
}

// BlockingStop stops all the nodes, server between other workers and syncs all marks.
func BlockingStop() {
	clus.Node().Stop()        // blocking stop all nodes
	if raftRpcServer != nil { // possible if Config.InMemoryComm == true
		raftRpcServer.GracefulStop() // blocking stop server
	}
	// blocking sync all marks
	_, cancel := context.WithTimeout(context.Background(), 5*time.Minute)
	defer cancel()
}

func ProposeDataNodeMap(osdMap *protos.OsdMap) error {
	data, err := osdMap.Marshal()
	helper.Check(err)
	proposal := protos.Proposal{Data: data}
	clus.Node().ProposeAndWait(context.TODO(), &proposal)
	return nil
}

func GetCurrentDataNodeMap() (protos.OsdMap, error) {
	return clus.osdMap, nil
}

func NotifyMemberEvent(eventType memberlist.MemberEventType, member memberlist.Member) error {
	return nil
}<|MERGE_RESOLUTION|>--- conflicted
+++ resolved
@@ -26,11 +26,11 @@
 	"fmt"
 	"github.com/coreos/etcd/raft/raftpb"
 	"github.com/dgraph-io/badger"
+	"github.com/journeymidnight/nentropy/consistent"
 	"github.com/journeymidnight/nentropy/helper"
 	"github.com/journeymidnight/nentropy/memberlist"
 	"github.com/journeymidnight/nentropy/protos"
 	"github.com/journeymidnight/nentropy/raftwal"
-	"github.com/journeymidnight/nentropy/consistent"
 	"google.golang.org/grpc"
 	"net"
 	"strings"
@@ -47,12 +47,7 @@
 	osdMap    protos.OsdMap
 	poolMap   protos.PoolMap
 	pgMaps    protos.PgMaps
-<<<<<<< HEAD
-=======
 	hashRing  *consistent.Consistent
-	// kvstore store key and values
-	kvStore *kvstore
->>>>>>> f0a80814
 }
 
 // grpcRaftNode struct implements the gRPC server interface.
