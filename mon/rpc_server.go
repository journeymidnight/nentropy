--- conflicted
+++ resolved
@@ -202,15 +202,9 @@
 	targetMap := newPgMaps.Pgmaps[poolId]
 	targetMap.PoolId = poolId
 	startIndex := len(targetMap.Pgmap)
-<<<<<<< HEAD
 	for i:=0; i<int(n); i++ {
 		id := int32(startIndex+i)
 		targetMap.Pgmap[id] = &protos.Pg{id,make([]int32, 0)}
-=======
-	for i := 0; i < n; i++ {
-		id := int32(startIndex + i)
-		targetMap.Pgmap[id] = &protos.Pg{id, make([]int32, 0)}
->>>>>>> 9cd861fd
 	}
 	err := UpdatePgMap(targetMap)
 	if err != nil {
