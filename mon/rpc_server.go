package main

import (
	"errors"
	"fmt"
	"github.com/journeymidnight/nentropy/consistent"
	"github.com/journeymidnight/nentropy/helper"
	"github.com/journeymidnight/nentropy/protos"
	"golang.org/x/net/context"
	"google.golang.org/grpc"
)

var (
	monServer *grpc.Server
)

type monitorRpcServer struct {
}

func (s *monitorRpcServer) GetLayout(ctx context.Context, in *protos.LayoutRequest) (*protos.LayoutReply, error) {
	poolId, err := GetPoolIdByName(in.PoolName)
	if err != nil {
		return &protos.LayoutReply{}, err
	}
	pgNumbers := clus.poolMap.Pools[poolId].PgNumbers
	hashPgId := helper.HashKey(in.ObjectName) % uint32(pgNumbers)
	pgName := fmt.Sprintf("%d.%d", poolId, hashPgId)
	osds := make([]*protos.Osd, 0)
	for _, v := range clus.pgMaps.Pgmaps[poolId].Pgmap[int32(hashPgId)].Replicas {
		helper.Logger.Println(5, "osd to be returned:", *clus.osdMap.MemberList[v.OsdId])
		osds = append(osds, clus.osdMap.MemberList[v.OsdId])
	}
	return &protos.LayoutReply{0, pgName, osds}, nil
}

func (s *monitorRpcServer) OsdConfig(ctx context.Context, in *protos.OsdConfigRequest) (*protos.OsdConfigReply, error) {
	var err error
	var reply *protos.OsdConfigReply
	switch in.OpType {
	case protos.OsdConfigRequest_ADD:
		reply, err = HandleOsdAdd(in)
	case protos.OsdConfigRequest_DEL:
		reply, err = HandleOsdDel(in)
	case protos.OsdConfigRequest_IN:
		reply, err = HandleOsdIn(in)
	case protos.OsdConfigRequest_OUT:
		reply, err = HandleOsdOut(in)
	case protos.OsdConfigRequest_UP:
		reply, err = HandleOsdUp(in)
	case protos.OsdConfigRequest_DOWN:
		reply, err = HandleOsdDown(in)
	case protos.OsdConfigRequest_LIST:
		reply, err = HandleOsdList(in)

	default:
		return nil, errors.New("osd operation type error")

	}
	if err != nil {
		return nil, err
	}
	return reply, nil
}

func (s *monitorRpcServer) PoolConfig(ctx context.Context, in *protos.PoolConfigRequest) (*protos.PoolConfigReply, error) {
	var err error
	var reply *protos.PoolConfigReply
	switch in.OpType {
	case protos.PoolConfigRequest_ADD:
		reply, err = HandlePoolCreate(in)
	case protos.PoolConfigRequest_DEL:
		reply, err = HandlePoolDelete(in)
	case protos.PoolConfigRequest_EDT:
		reply, err = HandlePoolEdit(in)
	case protos.PoolConfigRequest_LIST:
		reply, err = HandlePoolList(in)

	default:
		return nil, errors.New("pool operation type error")

	}
	if err != nil {
		return nil, err
	}
	return reply, nil
}

func (s *monitorRpcServer) PgConfig(ctx context.Context, in *protos.PgConfigRequest) (*protos.PgConfigReply, error) {
	var err error
	var reply *protos.PgConfigReply
	switch in.OpType {
	case protos.PgConfigRequest_LIST:
		reply, err = HandlePgList(in)
	default:
		return nil, errors.New("pg operation type error")
	}
	if err != nil {
		return nil, err
	}
	return reply, nil
}

func newServer() *monitorRpcServer {
	s := new(monitorRpcServer)
	return s
}

func HandleOsdAdd(req *protos.OsdConfigRequest) (*protos.OsdConfigReply, error) {
	clus.mapLock.Lock()
	defer clus.mapLock.Unlock()
	if _, ok := clus.osdMap.MemberList[req.Osd.Id]; ok {
		return &protos.OsdConfigReply{}, errors.New(fmt.Sprintf("osd %v already existd in osdmap", req.Osd.Id))
	}

	newOsdMap := protos.OsdMap{}
	data, err := clus.osdMap.Marshal()
	if err != nil {
		helper.Logger.Println(5, "Eorror marshal osdmap!")
		return &protos.OsdConfigReply{}, err
	}
	err = newOsdMap.Unmarshal(data)
	if err != nil {
		helper.Logger.Println(5, "Eorror unmarshal osdmap!")
		return &protos.OsdConfigReply{}, err
	}

	newOsdMap.MemberList = make(map[int32]*protos.Osd)
	for k, v := range clus.osdMap.MemberList {
		newOsdMap.MemberList[k] = v
	}
	helper.Logger.Println(5, "osd to be added:", *req.Osd)
	newOsdMap.MemberList[req.Osd.Id] = req.Osd
	trans := protos.Transaction{}
	err = PrepareOsdMap(&trans, &newOsdMap)
	if err != nil {
		helper.Logger.Print(5, "prepare osd map failed", err)
		return &protos.OsdConfigReply{}, err
	}

	newPgmaps, err := updatePgmaps(&clus.poolMap, &clus.pgMaps, &newOsdMap)
	if err != nil {
		helper.Logger.Print(5, "update pg maps failed", err)
		return &protos.OsdConfigReply{}, err
	}

	err = PreparePgMap(&trans, newPgmaps)
	if err != nil {
		helper.Logger.Print(5, "prepare pg maps failed", err)
		return &protos.OsdConfigReply{}, err
	}

	err = proposeData(&trans)
	if err != nil {
		helper.Logger.Print(5, "propose data failed", err)
		return &protos.OsdConfigReply{}, err
	}
	return &protos.OsdConfigReply{}, err
}

func HandleOsdDel(req *protos.OsdConfigRequest) (*protos.OsdConfigReply, error) {
	clus.mapLock.Lock()
	defer clus.mapLock.Unlock()
	if _, ok := clus.osdMap.MemberList[req.Osd.Id]; !ok {
		return &protos.OsdConfigReply{}, errors.New(fmt.Sprintf("osd %v not existd in osdmap", req.Osd.Id))
	}

	newOsdMap := clus.osdMap
	newOsdMap.MemberList = make(map[int32]*protos.Osd)
	for k, v := range clus.osdMap.MemberList {
		newOsdMap.MemberList[k] = v
	}
	delete(newOsdMap.MemberList, req.Osd.Id)
	trans := protos.Transaction{}
	err := PrepareOsdMap(&trans, &newOsdMap)
	if err != nil {
		helper.Logger.Print(5, "prepare osd map failed", err)
		return &protos.OsdConfigReply{}, err
	}
	newPgmaps, err := updatePgmaps(&clus.poolMap, &clus.pgMaps, &newOsdMap)
	if err != nil {
		helper.Logger.Print(5, "update pg maps failed", err)
		return &protos.OsdConfigReply{}, err
	}

	err = PreparePgMap(&trans, newPgmaps)
	if err != nil {
		helper.Logger.Print(5, "prepare pg maps failed", err)
		return &protos.OsdConfigReply{}, err
	}

	err = proposeData(&trans)
	if err != nil {
		helper.Logger.Print(5, "propose data failed", err)
		return &protos.OsdConfigReply{}, err
	}
	return &protos.OsdConfigReply{}, err
}

func HandleOsdIn(req *protos.OsdConfigRequest) (*protos.OsdConfigReply, error) {
	clus.mapLock.Lock()
	defer clus.mapLock.Unlock()
	if _, ok := clus.osdMap.MemberList[req.Osd.Id]; !ok {
		return &protos.OsdConfigReply{}, errors.New(fmt.Sprintf("osd %v not existd in osdmap", req.Osd.Id))
	}
	return &protos.OsdConfigReply{}, nil
}

func HandleOsdOut(req *protos.OsdConfigRequest) (*protos.OsdConfigReply, error) {
	clus.mapLock.Lock()
	defer clus.mapLock.Unlock()
	if _, ok := clus.osdMap.MemberList[req.Osd.Id]; !ok {
		return &protos.OsdConfigReply{}, errors.New(fmt.Sprintf("osd %v not existd in osdmap", req.Osd.Id))
	}
	return &protos.OsdConfigReply{}, nil
}

func HandleOsdUp(req *protos.OsdConfigRequest) (*protos.OsdConfigReply, error) {
	clus.mapLock.Lock()
	defer clus.mapLock.Unlock()
	return &protos.OsdConfigReply{}, nil
}

func HandleOsdDown(req *protos.OsdConfigRequest) (*protos.OsdConfigReply, error) {
	clus.mapLock.Lock()
	defer clus.mapLock.Unlock()
	return &protos.OsdConfigReply{}, nil
}

func HandleOsdList(req *protos.OsdConfigRequest) (*protos.OsdConfigReply, error) {
	osdmap, _ := GetCurrOsdMap()
	return &protos.OsdConfigReply{0, &osdmap}, nil
}

func HandlePoolCreate(req *protos.PoolConfigRequest) (*protos.PoolConfigReply, error) {
	clus.mapLock.Lock()
	defer clus.mapLock.Unlock()
	// add more parameters check here
	if req.Size_ < 1 || req.Size_ > 3 {
		return &protos.PoolConfigReply{}, errors.New(fmt.Sprintf("pool size range error, should be 1-3"))
	}
	var maxIndex int32 = 0
	for k, pool := range clus.poolMap.Pools {
		if pool.Name == req.Name {
			return &protos.PoolConfigReply{}, errors.New(fmt.Sprintf("pool %v already existd in poolmap", req.Name))
		}
		if k > maxIndex {
			maxIndex = k
		}
	}
	newPoolMap := clus.poolMap
	newPoolMap.Pools = make(map[int32]*protos.Pool)
	for k, v := range clus.poolMap.Pools {
		newPoolMap.Pools[k] = v
	}
	newId := maxIndex + 1
	newPoolMap.Pools[newId] = &protos.Pool{newId, req.Name, req.Size_, req.PgNumbers, req.Policy}
	trans := protos.Transaction{}
	err := PreparePoolMap(&trans, &newPoolMap)
	if err != nil {
		helper.Logger.Print(5, "prepare pool map failed", err)
		return &protos.PoolConfigReply{}, err
	}

	newPgMaps, err := allocateNewPgs(&newPoolMap, &clus.pgMaps, &clus.osdMap, newId, req.PgNumbers)
	if err != nil {
		helper.Logger.Print(5, "prepare allocate new pgs failed", err)
		return &protos.PoolConfigReply{}, err
	}

	err = PreparePgMap(&trans, newPgMaps)
	if err != nil {
		helper.Logger.Print(5, "prepare pg maps failed", err)
		return &protos.PoolConfigReply{}, err
	}

	err = proposeData(&trans)
	if err != nil {
		helper.Logger.Print(5, "propose data failed", err)
		return &protos.PoolConfigReply{}, err
	}

	return &protos.PoolConfigReply{}, nil
}

func HandlePoolDelete(req *protos.PoolConfigRequest) (*protos.PoolConfigReply, error) {
	clus.mapLock.Lock()
	defer clus.mapLock.Unlock()
	found := false
	key := int32(0)
	for index, pool := range clus.poolMap.Pools {
		if pool.Name == req.Name {
			found = true
			key = index
		}
	}
	if found == false {
		return &protos.PoolConfigReply{}, errors.New(fmt.Sprintf("pool %v not exist", req.Name))
	}
	newPoolMap := clus.poolMap
	newPoolMap.Pools = make(map[int32]*protos.Pool)
	for k, v := range clus.poolMap.Pools {
		newPoolMap.Pools[k] = v
	}
	delete(newPoolMap.Pools, key)

	newPgMaps := clus.pgMaps
	newPgMaps.Pgmaps = make(map[int32]*protos.PgMap)
	for k, v := range clus.pgMaps.Pgmaps {
		newPgMaps.Pgmaps[k] = v
	}
	delete(newPgMaps.Pgmaps, key)

	trans := protos.Transaction{}
	err := PreparePoolMap(&trans, &newPoolMap)
	if err != nil {
		helper.Logger.Print(5, "prepare pool map failed", err)
		return &protos.PoolConfigReply{}, err
	}

	err = PreparePgMap(&trans, &newPgMaps)
	if err != nil {
		helper.Logger.Print(5, "prepare pg maps failed", err)
		return &protos.PoolConfigReply{}, err
	}

	err = proposeData(&trans)
	if err != nil {
		helper.Logger.Print(5, "propose data failed", err)
		return &protos.PoolConfigReply{}, err
	}

	return &protos.PoolConfigReply{}, nil
}

func HandlePoolEdit(req *protos.PoolConfigRequest) (*protos.PoolConfigReply, error) {
	clus.mapLock.Lock()
	defer clus.mapLock.Unlock()
	return &protos.PoolConfigReply{}, nil
}

func HandlePoolList(req *protos.PoolConfigRequest) (*protos.PoolConfigReply, error) {
	return &protos.PoolConfigReply{0, &clus.poolMap}, nil
}

func GetPoolIdByName(name string) (int32, error) {
	for k, v := range clus.poolMap.Pools {
		if v.Name == name {
			return k, nil
		}
	}
	return 0, errors.New("specified pool name not exist")
}

func HandlePgList(req *protos.PgConfigRequest) (*protos.PgConfigReply, error) {
	pgmaps, _ := GetCurrPgMaps()
	poolId, err := GetPoolIdByName(req.Pool)
	if err != nil {
		return &protos.PgConfigReply{}, err
	}
	return &protos.PgConfigReply{0, pgmaps.Epoch, pgmaps.Pgmaps[poolId]}, nil
}

//func copyPg(src *protos.Pg) protos.Pg {
//	newPg := *src
//	copy(newPg.OsdIds, src.OsdIds)
//	return newPg
//}
//
//func copyPgMap(src *protos.PgMap) protos.PgMap {
//	newPgmap := *src
//	newPgmap.Pgmap = make(map[int32]*protos.Pg)
//	for k, v := range src.Pgmap {
//		newPg := copyPg(v)
//		newPgmap.Pgmap[k] = &newPg
//	}
//	return newPgmap
//}

func updatePgmaps(poolMap *protos.PoolMap, pgMaps *protos.PgMaps, osdMap *protos.OsdMap) (*protos.PgMaps, error) {
	var err error
	newPgMaps := protos.PgMaps{}
	data, err := pgMaps.Marshal()
	if err != nil {
		helper.Logger.Println(5, "Eorror marshal PgMaps!")
		return &newPgMaps, err
	}
	err = newPgMaps.Unmarshal(data)
	if err != nil {
		helper.Logger.Println(5, "Eorror unmarshal PgMaps!")
		return &newPgMaps, err
	}

	for k := range newPgMaps.Pgmaps {
		hashRing := consistent.New(osdMap, poolMap.Pools[k].Policy)
		err = updatePgMap(newPgMaps.Pgmaps[k], poolMap, hashRing)
		if err != nil {
			helper.Logger.Print(5, "update pg map failed ", err)
			return nil, err
		}
	}
	return &newPgMaps, nil
}

func allocateNewPgs(poolMap *protos.PoolMap, pgMaps *protos.PgMaps, osdMap *protos.OsdMap, poolId int32, n int32) (*protos.PgMaps, error) {
	newPgMaps := protos.PgMaps{}
	data, err := pgMaps.Marshal()
	if err != nil {
		helper.Logger.Println(5, "Eorror marshal PgMaps!")
		return &newPgMaps, err
	}
	err = newPgMaps.Unmarshal(data)
	if err != nil {
		helper.Logger.Println(5, "Eorror unmarshal PgMaps!")
		return &newPgMaps, err
	}

	if _, ok := newPgMaps.Pgmaps[poolId]; !ok {
		newPgMaps.Pgmaps[poolId] = &protos.PgMap{}
		newPgMaps.Pgmaps[poolId].PoolId = poolId
		newPgMaps.Pgmaps[poolId].Pgmap = make(map[int32]*protos.Pg)
	}
	targetMap := newPgMaps.Pgmaps[poolId]
	startIndex := len(targetMap.Pgmap)
	for i := 0; i < int(n); i++ {
		id := int32(startIndex + i)
		targetMap.Pgmap[id] = &protos.Pg{id, 0, make([]protos.PgReplica, 0), 1}
	}
	hashRing := consistent.New(osdMap, poolMap.Pools[poolId].Policy)
	err = updatePgMap(targetMap, poolMap, hashRing)
	if err != nil {
		helper.Logger.Print(5, "update pg map failed ", err)
		return nil, err
	}
	newPgMaps.Epoch = newPgMaps.Epoch + 1
	return &newPgMaps, nil
}

func updatePgMap(m *protos.PgMap, poolMap *protos.PoolMap, ring *consistent.Consistent) error {
	poolId := m.PoolId
	for k, pg := range m.Pgmap {
		helper.Logger.Println(5, "start getn: ", fmt.Sprintf("%d.%d", poolId, pg.Id))
		osds, err := ring.GetN(fmt.Sprintf("%d.%d", poolId, pg.Id), int(poolMap.Pools[poolId].Size_))
		helper.Logger.Println(5, "end getn:", osds)
		if err != nil {
			return err
		}
		//		helper.Logger.Print(5, "osds******************", osds)
		oldReplicas := make([]protos.PgReplica, 0)
		copy(oldReplicas, m.Pgmap[k].Replicas)
		m.Pgmap[k].Replicas = m.Pgmap[k].Replicas[:0]
		//		helper.Logger.Print(5, "osdids******************", m.Pgmap[k].OsdIds)
		for _, value := range osds {
			for _, oldReplica := range oldReplicas {
				if value.Id == oldReplica.OsdId {
					m.Pgmap[k].Replicas = append(m.Pgmap[k].Replicas, oldReplica)
					continue
				}
			}
			m.Pgmap[k].Replicas = append(m.Pgmap[k].Replicas, protos.PgReplica{value.Id, m.Pgmap[k].NextReplicaId})
			m.Pgmap[k].NextReplicaId = m.Pgmap[k].NextReplicaId + 1
		}
	}
	return nil
}

<<<<<<< HEAD
func (s *monitorRpcServer) OsdStatusReport(ctx context.Context, in *protos.OsdStatusReportRequest) (*protos.OsdStatusReportReply, error) {
	if clus.isPrimaryMon != true {
		return &protos.OsdStatusReportReply{}, errors.New("not primary monitor, please check!")
	}
	nodeId := in.GetNodeId()
	pgNames := in.GetOwnPrimaryPgs()
	clus.internalMapLock.Lock()
	for _, v := range pgNames {
		clus.primaryPgLocationMap[v] = nodeId
	}
	clus.internalMapLock.Unlock()
	return &protos.OsdStatusReportReply{}, nil
}

func runServer() {
	lis, err := net.Listen("tcp", fmt.Sprintf("localhost:%d", 0))
	if err != nil {
		logger.Fatalf(5, "failed to listen: %v", err)
	}
	helper.Logger.Println(5, "Using monitor rpc port:", lis.Addr().(*net.TCPAddr).Port)
	var opts []grpc.ServerOption
	monServer = grpc.NewServer(opts...)
	protos.RegisterMonitorServer(monServer, newServer())
	go monServer.Serve(lis)
=======
func runServer(grpc *grpc.Server) {
	protos.RegisterMonitorServer(grpc, newServer())
>>>>>>> 7aa7bc97
}<|MERGE_RESOLUTION|>--- conflicted
+++ resolved
@@ -463,7 +463,6 @@
 	return nil
 }
 
-<<<<<<< HEAD
 func (s *monitorRpcServer) OsdStatusReport(ctx context.Context, in *protos.OsdStatusReportRequest) (*protos.OsdStatusReportReply, error) {
 	if clus.isPrimaryMon != true {
 		return &protos.OsdStatusReportReply{}, errors.New("not primary monitor, please check!")
@@ -478,18 +477,6 @@
 	return &protos.OsdStatusReportReply{}, nil
 }
 
-func runServer() {
-	lis, err := net.Listen("tcp", fmt.Sprintf("localhost:%d", 0))
-	if err != nil {
-		logger.Fatalf(5, "failed to listen: %v", err)
-	}
-	helper.Logger.Println(5, "Using monitor rpc port:", lis.Addr().(*net.TCPAddr).Port)
-	var opts []grpc.ServerOption
-	monServer = grpc.NewServer(opts...)
-	protos.RegisterMonitorServer(monServer, newServer())
-	go monServer.Serve(lis)
-=======
 func runServer(grpc *grpc.Server) {
 	protos.RegisterMonitorServer(grpc, newServer())
->>>>>>> 7aa7bc97
 }